// Copyright (c) The OpenTofu Authors
// SPDX-License-Identifier: MPL-2.0
// Copyright (c) 2023 HashiCorp, Inc.
// SPDX-License-Identifier: MPL-2.0

package tofu

import (
	"log"
	"sync"

	"github.com/opentofu/opentofu/internal/addrs"
	"github.com/opentofu/opentofu/internal/configs"
	"github.com/opentofu/opentofu/internal/states"
	"github.com/opentofu/opentofu/internal/tfdiags"
)

// ImportOpts are used as the configuration for Import.
type ImportOpts struct {
	// Targets are the targets to import
	Targets []*ImportTarget

	// SetVariables are the variables set outside of the configuration,
	// such as on the command line, in variables files, etc.
	SetVariables InputValues
}

// CommandLineImportTarget is a target that we need to import, that originated from the CLI command
// It represents a single resource that we need to import.
// The resource's ID and Address are fully known when executing the command (unlike when using the `import` block)
type CommandLineImportTarget struct {
	// Addr is the address for the resource instance that the new object should
	// be imported into.
	Addr addrs.AbsResourceInstance

	// ID is the string ID of the resource to import. This is resource-specific.
	ID string
}

// ImportTarget is a target that we need to import.
// It could either represent a single resource or multiple instances of the same resource, if for_each is used
// ImportTarget can be either a result of the import CLI command, or the import block
type ImportTarget struct {
	// Config is the original import block for this import. This might be null
	// if the import did not originate in config.
	// Config is mutually-exclusive with CommandLineImportTarget
	Config *configs.Import

	// CommandLineImportTarget is the ImportTarget information in the case of an import target origination for the
	// command line. CommandLineImportTarget is mutually-exclusive with Config
	*CommandLineImportTarget
}

// IsFromImportBlock checks whether the import target originates from an `import` block
// Currently, it should yield the opposite result of IsFromImportCommandLine, as those two are mutually-exclusive
func (i *ImportTarget) IsFromImportBlock() bool {
	return i.Config != nil
}

// IsFromImportCommandLine checks whether the import target originates from a `tofu import` command
// Currently, it should yield the opposite result of IsFromImportBlock, as those two are mutually-exclusive
func (i *ImportTarget) IsFromImportCommandLine() bool {
	return i.CommandLineImportTarget != nil
}

// StaticAddr returns the static address part of an import target
// For an ImportTarget originating from the command line, the address is already known
// However for an ImportTarget originating from an import block, the full address might not be known initially,
// and could only be evaluated down the line. Here, we create a static representation for the address.
// This is useful so that we could have information on the ImportTarget early on, such as the Module and Resource of it
func (i *ImportTarget) StaticAddr() addrs.ConfigResource {
	if i.IsFromImportCommandLine() {
		return i.CommandLineImportTarget.Addr.ConfigResource()
	}

	return i.Config.StaticTo
}

// ResolvedAddr returns a reference to the resolved address of an import target, if possible. If not possible, it
// returns nil.
// For an ImportTarget originating from the command line, the address is already known
// However for an ImportTarget originating from an import block, the full address might not be known initially,
// and could only be evaluated down the line.
func (i *ImportTarget) ResolvedAddr() *addrs.AbsResourceInstance {
	if i.IsFromImportCommandLine() {
		return &i.CommandLineImportTarget.Addr
	} else {
		return i.Config.ResolvedTo
	}
}

// ResolvedConfigImportsKey is a key for a map of ImportTargets originating from the configuration
// It is used as a one-to-one representation of an EvaluatedConfigImportTarget.
// Used in ImportResolver to maintain a map of all resolved imports when walking the graph
type ResolvedConfigImportsKey struct {
	// An address string is one-to-one with addrs.AbsResourceInstance
	AddrStr string
	ID      string
}

// ImportResolver is a struct that maintains a map of all imports as they are being resolved.
// This is specifically for imports originating from configuration.
// Import targets' addresses are not fully known from the get-go, and could only be resolved later when walking
// the graph. This struct helps keep track of the resolved imports, mostly for validation that all imports
// have been addressed and point to an actual configuration
<<<<<<< HEAD
type ResolvedImports struct {
	imports map[ResolvedConfigImportsKey]EvaluatedConfigImportTarget
=======
type ImportResolver struct {
	mu      sync.RWMutex
	imports map[ResolvedConfigImportsKey]EvaluatedConfigImportTarget
}

func NewImportResolver() *ImportResolver {
	return &ImportResolver{imports: make(map[ResolvedConfigImportsKey]EvaluatedConfigImportTarget)}
}

// ResolveImport resolves the ID and address (soon, when it will be necessary) of an ImportTarget originating
// from an import block, when we have the context necessary to resolve them. The resolved import target would be an
// EvaluatedConfigImportTarget.
// This function mutates the EvalContext's ImportResolver, adding the resolved import target
// The function errors if we failed to evaluate the ID or the address (soon)
func (ri *ImportResolver) ResolveImport(importTarget *ImportTarget, ctx EvalContext) error {
	importId, evalDiags := evaluateImportIdExpression(importTarget.Config.ID, ctx)
	if evalDiags.HasErrors() {
		return evalDiags.Err()
	}

	// TODO - Change once an import target's address is more dynamic
	importAddress := importTarget.Config.To

	ri.mu.Lock()
	defer ri.mu.Unlock()

	resolvedImportKey := ResolvedConfigImportsKey{
		AddrStr: importAddress.String(),
		ID:      importId,
	}

	ri.imports[resolvedImportKey] = EvaluatedConfigImportTarget{
		Config: importTarget.Config,
		ID:     importId,
	}

	return nil
}

// GetAllImports returns all resolved imports
func (ri *ImportResolver) GetAllImports() []EvaluatedConfigImportTarget {
	ri.mu.RLock()
	defer ri.mu.RUnlock()

	var allImports []EvaluatedConfigImportTarget
	for _, importTarget := range ri.imports {
		allImports = append(allImports, importTarget)
	}
	return allImports
>>>>>>> ee724001
}

// Import takes already-created external resources and brings them
// under OpenTofu management. Import requires the exact type, name, and ID
// of the resources to import.
//
// This operation is idempotent. If the requested resource is already
// imported, no changes are made to the state.
//
// Further, this operation also gracefully handles partial state. If during
// an import there is a failure, all previously imported resources remain
// imported.
func (c *Context) Import(config *configs.Config, prevRunState *states.State, opts *ImportOpts) (*states.State, tfdiags.Diagnostics) {
	var diags tfdiags.Diagnostics

	// Hold a lock since we can modify our own state here
	defer c.acquireRun("import")()

	// Don't modify our caller's state
	state := prevRunState.DeepCopy()

	log.Printf("[DEBUG] Building and walking import graph")

	variables := opts.SetVariables

	// Initialize our graph builder
	builder := &PlanGraphBuilder{
		ImportTargets:      opts.Targets,
		Config:             config,
		State:              state,
		RootVariableValues: variables,
		Plugins:            c.plugins,
		Operation:          walkImport,
	}

	// Build the graph
	graph, graphDiags := builder.Build(addrs.RootModuleInstance)
	diags = diags.Append(graphDiags)
	if graphDiags.HasErrors() {
		return state, diags
	}

	// Walk it
	walker, walkDiags := c.walk(graph, walkImport, &graphWalkOpts{
		Config:     config,
		InputState: state,
	})
	diags = diags.Append(walkDiags)
	if walkDiags.HasErrors() {
		return state, diags
	}

	// Data sources which could not be read during the import plan will be
	// unknown. We need to strip those objects out so that the state can be
	// serialized.
	walker.State.RemovePlannedResourceInstanceObjects()

	newState := walker.State.Close()
	return newState, diags
}<|MERGE_RESOLUTION|>--- conflicted
+++ resolved
@@ -103,10 +103,6 @@
 // Import targets' addresses are not fully known from the get-go, and could only be resolved later when walking
 // the graph. This struct helps keep track of the resolved imports, mostly for validation that all imports
 // have been addressed and point to an actual configuration
-<<<<<<< HEAD
-type ResolvedImports struct {
-	imports map[ResolvedConfigImportsKey]EvaluatedConfigImportTarget
-=======
 type ImportResolver struct {
 	mu      sync.RWMutex
 	imports map[ResolvedConfigImportsKey]EvaluatedConfigImportTarget
@@ -122,13 +118,20 @@
 // This function mutates the EvalContext's ImportResolver, adding the resolved import target
 // The function errors if we failed to evaluate the ID or the address (soon)
 func (ri *ImportResolver) ResolveImport(importTarget *ImportTarget, ctx EvalContext) error {
-	importId, evalDiags := evaluateImportIdExpression(importTarget.Config.ID, ctx)
+	// The import block expressions are declared within the root module.
+	// We need to explicitly use the context with the path of the root module, so that all references will be
+	// relative to the root module
+	rootCtx := ctx.WithPath(addrs.RootModuleInstance)
+
+	importId, evalDiags := evaluateImportIdExpression(importTarget.Config.ID, rootCtx)
 	if evalDiags.HasErrors() {
 		return evalDiags.Err()
 	}
 
-	// TODO - Change once an import target's address is more dynamic
-	importAddress := importTarget.Config.To
+	importAddress, addressDiags := rootCtx.EvaluateImportAddress(importTarget.Config.To)
+	if addressDiags.HasErrors() {
+		return addressDiags.Err()
+	}
 
 	ri.mu.Lock()
 	defer ri.mu.Unlock()
@@ -140,6 +143,7 @@
 
 	ri.imports[resolvedImportKey] = EvaluatedConfigImportTarget{
 		Config: importTarget.Config,
+		Addr:   importAddress,
 		ID:     importId,
 	}
 
@@ -156,7 +160,18 @@
 		allImports = append(allImports, importTarget)
 	}
 	return allImports
->>>>>>> ee724001
+}
+
+func (ri *ImportResolver) GetImport(address addrs.AbsResourceInstance) *EvaluatedConfigImportTarget {
+	ri.mu.RLock()
+	defer ri.mu.RUnlock()
+
+	for _, importTarget := range ri.imports {
+		if importTarget.Addr.Equal(address) {
+			return &importTarget
+		}
+	}
+	return nil
 }
 
 // Import takes already-created external resources and brings them
